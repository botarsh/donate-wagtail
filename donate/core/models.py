--- conflicted
+++ resolved
@@ -3,14 +3,9 @@
 from django.db import models
 from django.utils.functional import cached_property
 
-<<<<<<< HEAD
-from wagtail.admin.edit_handlers import FieldPanel, FieldRowPanel, InlinePanel
-from wagtail.core.fields import RichTextField
-=======
 from wagtail.admin.edit_handlers import FieldPanel, InlinePanel, StreamFieldPanel
 from wagtail.core.blocks import DecimalBlock, StreamBlock
 from wagtail.core.fields import RichTextField, StreamField
->>>>>>> bfeecbdf
 from wagtail.core.models import Page
 from wagtail.images.edit_handlers import ImageChooserPanel
 
@@ -18,8 +13,6 @@
 
 from . import constants
 
-<<<<<<< HEAD
-=======
 
 class DonationPage(Page):
 
@@ -37,7 +30,6 @@
     class Meta:
         abstract = True
 
->>>>>>> bfeecbdf
 
 class LandingPage(DonationPage):
     template = 'pages/core/landing_page.html'
@@ -59,11 +51,7 @@
     ]
 
 
-<<<<<<< HEAD
-class CampaignPage(Page):
-=======
 class CampaignPage(DonationPage):
->>>>>>> bfeecbdf
     template = 'pages/core/campaign_page.html'
     parent_page_types = ['core.LandingPage']
 
@@ -80,8 +68,6 @@
         InlinePanel('donation_amounts', label='Donation amount overrides'),
     ]
 
-<<<<<<< HEAD
-=======
     @classmethod
     def amount_stream_to_list(cls, stream):
         return [Decimal(child.value) for child in stream]
@@ -109,7 +95,6 @@
         icon = 'cogs'
         max_num = 6
 
->>>>>>> bfeecbdf
 
 class CampaignPageDonationAmount(models.Model):
     campaign = ParentalKey(
@@ -124,37 +109,6 @@
         db_index=True,
     )
 
-<<<<<<< HEAD
-    # Define 4 fields each for single and monthly preset amounts
-    preset_kwargs = {'max_digits': 7, 'decimal_places': 2}
-    single_1 = models.DecimalField(**preset_kwargs)
-    single_2 = models.DecimalField(**preset_kwargs)
-    single_3 = models.DecimalField(**preset_kwargs)
-    single_4 = models.DecimalField(**preset_kwargs)
-    monthly_1 = models.DecimalField(**preset_kwargs)
-    monthly_2 = models.DecimalField(**preset_kwargs)
-    monthly_3 = models.DecimalField(**preset_kwargs)
-    monthly_4 = models.DecimalField(**preset_kwargs)
-
-    panels = [
-        FieldPanel('currency'),
-        FieldRowPanel([
-            FieldPanel('single_1'),
-            FieldPanel('single_2'),
-        ]),
-        FieldRowPanel([
-            FieldPanel('single_3'),
-            FieldPanel('single_4'),
-        ]),
-        FieldRowPanel([
-            FieldPanel('monthly_1'),
-            FieldPanel('monthly_2'),
-        ]),
-        FieldRowPanel([
-            FieldPanel('monthly_3'),
-            FieldPanel('monthly_4'),
-        ]),
-=======
     single_options = StreamField(AmountBlock())
     monthly_options = StreamField(AmountBlock())
 
@@ -162,7 +116,6 @@
         FieldPanel('currency'),
         StreamFieldPanel('single_options'),
         StreamFieldPanel('monthly_options'),
->>>>>>> bfeecbdf
     ]
 
     class Meta:
