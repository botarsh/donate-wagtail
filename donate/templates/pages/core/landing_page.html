{% extends "pages/base_page.html" %}
{% load form_tags wagtailcore_tags wagtailimages_tags %}

{% block content %}

    <div class="layout">
        <div class="layout__container">
            <div class="layout__secondary-col">
                <div class="image-feature column-spacing">
                    <div class="image-feature__container">
                        {% image page.featured_image original class="image-feature__image" %}
                    </div>
                </div>
                <div class="introduction column-spacing">
                    <div class="introduction__container">
                        {{ page.intro|richtext }}
                    </div>
                </div>
                <div class="logo-showcase column-spacing">
                    <div class="logo-showcase__container">
                        LOGOS TBD
                    </div>
                </div>
            </div>
            <div class="layout__primary-col">
<<<<<<< HEAD
                {% include "partials/donate-form.html" with title=page.title %}
=======
                <div class="donate-form">
                    <header class="donate-form__header">
                        <h1 class="heading heading--primary heading--bottom-margin">{{ page.title }}</h1>

                        <div class="donate-form__currency">
                            {% render_form_field currency_form.currency %}
                        </div>
                    </header>
                    {% include "fragments/donate_form.html" %}
                </div>
>>>>>>> c55ef2a9
            </div>
        </div>
    </div>

{% endblock %}

{% block extra_js %}
    {{ currencies|json_script:"currencies" }}
    {{ braintree_params|json_script:"payments__braintree-params" }}
    <script src="https://www.paypalobjects.com/api/checkout.js" data-version-4></script>
    <script src="/_js/payments-paypal.compiled.js"></script>
{% endblock %}<|MERGE_RESOLUTION|>--- conflicted
+++ resolved
@@ -23,9 +23,6 @@
                 </div>
             </div>
             <div class="layout__primary-col">
-<<<<<<< HEAD
-                {% include "partials/donate-form.html" with title=page.title %}
-=======
                 <div class="donate-form">
                     <header class="donate-form__header">
                         <h1 class="heading heading--primary heading--bottom-margin">{{ page.title }}</h1>
@@ -36,7 +33,6 @@
                     </header>
                     {% include "fragments/donate_form.html" %}
                 </div>
->>>>>>> c55ef2a9
             </div>
         </div>
     </div>
