--- conflicted
+++ resolved
@@ -17,7 +17,6 @@
     return CURRENCIES[currency].copy()
 
 
-<<<<<<< HEAD
 @lru_cache(maxsize=1000)
 def get_default_currency(language_header):
     """
@@ -37,7 +36,8 @@
                     pass
 
     return 'usd'
-=======
+
+
 def get_suggested_monthly_upgrade(currency, single_amount):
     info = get_currency_info(currency)
 
@@ -48,5 +48,4 @@
 
     # If we don't have manual values, or they didn't return a suggestion, then
     # default to using 10% of the single_amount rounded to the nearest integer
-    return (Decimal(single_amount) / Decimal(10)).quantize(Decimal('1.'), rounding=ROUND_UP)
->>>>>>> fa7f1661
+    return (Decimal(single_amount) / Decimal(10)).quantize(Decimal('1.'), rounding=ROUND_UP)