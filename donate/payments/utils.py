from functools import lru_cache
from decimal import Decimal, ROUND_UP

from django.utils.translation.trans_real import parse_accept_lang_header

from .constants import CURRENCIES, LOCALE_CURRENCY_MAP


def freeze_transaction_details_for_session(details):
    details = details.copy()
    details['amount'] = str(details['amount'])
    return details


@lru_cache(maxsize=1000)
def get_currency_info(currency):
    return CURRENCIES[currency].copy()


@lru_cache(maxsize=1000)
<<<<<<< HEAD
=======
def get_default_currency(language_header):
    """
    Parse a HTTP Accept-Language header and return the best match for default
    currency for the user's preferred language.
    """
    for lang, p in parse_accept_lang_header(language_header):
        try:
            return LOCALE_CURRENCY_MAP[lang]
        except KeyError:
            # If the language has a region, strip the region and see if we find a match
            if '-' in lang:
                base_lang = lang.split('-')[0]
                try:
                    return LOCALE_CURRENCY_MAP[base_lang]
                except KeyError:
                    pass

    return 'usd'


>>>>>>> 45591fdf
def get_suggested_monthly_upgrade(currency, single_amount):
    info = get_currency_info(currency)

    # Check if we have upgrades manually specified for this currency, and if so use that
    for tier in info.get('monthlyUpgrade', []):
        if Decimal(single_amount) >= tier['min']:
            return Decimal(tier['value'])

    # If we don't have manual values, or they didn't return a suggestion, then
    # default to using 10% of the single_amount rounded to the nearest integer
    return (Decimal(single_amount) / Decimal(10)).quantize(Decimal('1.'), rounding=ROUND_UP)<|MERGE_RESOLUTION|>--- conflicted
+++ resolved
@@ -18,8 +18,6 @@
 
 
 @lru_cache(maxsize=1000)
-<<<<<<< HEAD
-=======
 def get_default_currency(language_header):
     """
     Parse a HTTP Accept-Language header and return the best match for default
@@ -40,7 +38,7 @@
     return 'usd'
 
 
->>>>>>> 45591fdf
+@lru_cache(maxsize=1000)
 def get_suggested_monthly_upgrade(currency, single_amount):
     info = get_currency_info(currency)
 
