.header {
<<<<<<< HEAD
    $root: &;
=======
    @include z-index(header);
>>>>>>> cad2e874
    $logo-width-desktop: 97px;
    $logo-height-desktop: 28px;
    position: relative;
    background-color: $color--white;

    &__container {
        position: relative;
        display: flex;
        flex-direction: row;
        align-items: center;
        padding: 24px;
        margin: 0 auto;

        @include media-query(desktop) {
            max-width: $site-width--default;
        }

    }

    &__logo-link {
        display: block;
        width: $logo-width-desktop;
        height: $logo-height-desktop;
    }

    &__logo {
        display: block;
        width: $logo-width-desktop;
        height: $logo-height-desktop;
        background-color: $color--black;
    }

<<<<<<< HEAD
    &__menus {

        &--desktop {
            display: none;
=======
    &__inner {
        display: flex;
        justify-content: space-between;
    }

    &__inner--top {
        display: flex;
        align-items: center;
        justify-content: flex-end;
    }

    &__menu-toggle {
        width: 28px;
        height: 28px;
        margin-right: ($gutter);
>>>>>>> cad2e874

        @include media-query(desktop) {
            position: absolute;
            left: -28px;
        }

    }

    &__menu-label {
        @include hidden();
    }

    .app--no-menu & {

        #{$root}__menu-toggle {
            display: none;
        }

    }

}<|MERGE_RESOLUTION|>--- conflicted
+++ resolved
@@ -1,9 +1,6 @@
 .header {
-<<<<<<< HEAD
     $root: &;
-=======
     @include z-index(header);
->>>>>>> cad2e874
     $logo-width-desktop: 97px;
     $logo-height-desktop: 28px;
     position: relative;
@@ -36,28 +33,11 @@
         background-color: $color--black;
     }
 
-<<<<<<< HEAD
-    &__menus {
-
-        &--desktop {
-            display: none;
-=======
-    &__inner {
-        display: flex;
-        justify-content: space-between;
-    }
-
-    &__inner--top {
-        display: flex;
-        align-items: center;
-        justify-content: flex-end;
-    }
 
     &__menu-toggle {
         width: 28px;
         height: 28px;
         margin-right: ($gutter);
->>>>>>> cad2e874
 
         @include media-query(desktop) {
             position: absolute;
